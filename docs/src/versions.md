# Release Notes

## v0.8.0
(In development)

**Breaking changes** in this release.

* Significant enhancements to crystal construction and symmetry analysis, which
  may **reorder certain atom and site indices** ([#405](@ref)). Crystal lattice
  vectors and positions are now idealized according to spacegroup data. In rare
  cases, this will cause re-indexing of atoms in the crystal. Site indexing
  conventions for certain reshaped systems may also change; use
  [`position_to_site`](@ref) for robust indexing of reshaped systems. Loading an
  mCIF as a chemical cell now employs a standardized Cartesian coordinate
  system, as would be obtained from [`lattice_vectors`](@ref). Attempting to
  perform symmetry analysis on a crystal with a larger-than-standard chemical
  cell will error rather than give a wrong result.
* When loading a CIF or mCIF, the precision parameter `symprec` becomes optional
  ([#413](@ref)).
* Various enhancements to [`minimize_energy!`](@ref). The return value becomes a
  struct that stores optimization statistics ([#430](@ref)). A small
  perturbation to the initial spin state breaks accidental symmetries
  ([#442](@ref)). Convergence to the local minimum becomes faster and more
  robust ([#453](@ref)).
* Fixes to [`load_nxs`](@ref) ([#420](@ref)).
* Add `interpolate` option to [`plot_intensities`](@ref). Selecting
  `interpolate=true` will significantly reduce file sizes of PDF exports
  containing 2D heatmap data ([#411](@ref)).
* [`set_spin_rescaling!`](@ref) now expects a scaling factor for each
  symmetry-distinct sublattice ([#444](@ref)).
* Introduce [`set_spin_s_at!`](@ref) to set the local quantum spin-``s``
  ([#454](@ref)).
* Add missing 3D support for [`q_space_grid`](@ref) ([#457](@ref)).
<<<<<<< HEAD
* If user-provided lattice vectors do not match crystallographic conventions,
  suggest the use of [`standardize`](@ref) ([#461](@ref)).
=======
* Fixes to [`SpinWaveTheoryKPM`](@ref) ([#462](@ref)).
>>>>>>> 308aa54d

## v0.7.8
(Jul 1, 2025)

* Compatibility with Makie v0.24 ([#393](@ref)).

## v0.7.7
(Jun 25, 2025)

* Add [`set_spin_rescaling_for_static_sum_rule!`](@ref) which sets the classical
  dipole magnitude to ``\sqrt{s (s + 1)}`` for each quantum spin-``s`` moment.
* Add module [`SCGA`](@ref) for calculating [`intensities_static`](@ref) within
  the self-consistent Gaussian approximation ([#355](@ref)).
* Extend [`enable_dipole_dipole!`](@ref) to accept a demagnetization factor or
  tensor `demag`. The new default is isotropic demagnetization, `demag = 1/3`,
  appropriate for a spherical sample in vacuum. Set `demag = 0` to disable
  demagnetization ([#380](@ref)).
* Fix heatmaps in [`plot_intensities`](@ref) for very large grids
  ([#379](@ref)).
* Make energy minimization more reliable ([#397](@ref)).

## v0.7.6
(May 1, 2025)

* Extend [`powder_average`](@ref) to support static intensities.
* Vacancies defined by [`set_vacancy_at!`](@ref) are supported in linear spin
  wave theory. Empty sites are modeled using bosons that do not excite.
* The default implementation of [`SpinWaveTheoryKPM`](@ref) now uses Lanczos for
  higher accuracy.
* Fix correctness of [`suggest_magnetic_supercell`](@ref) when multiple
  wavevectors are provided.
* Fix atom indexing when setting interactions for a reshaped system
  ([#359](@ref)).
* Normalize `axis` argument to [`SpinWaveTheorySpiral`](@ref) for correctness.
* Fix thermal prefactor `kT` in spin wave theory ([#370](@ref)).
* In `:dipole` or `:SUN` mode, functions [`set_onsite_coupling!`](@ref) and
  [`set_pair_coupling!`](@ref) throw an error when used with quantum spin 1/2.
  Construct [`System`](@ref) using mode `:dipole_uncorrected` for such models
  ([#376](@ref)).

## v0.7.5
(Jan 20, 2025)

* [`view_crystal`](@ref) shows allowed quadratic anisotropy.
  [`print_site`](@ref) accepts an optional reference atom `i_ref`, with default
  of `i`. The optional reference bond `b_ref` of [`print_bond`](@ref) now
  defaults to `b`.
* The `regularization` parameter in [`SpinWaveTheory`](@ref) is reduced by half,
  and now corresponds to an effective energy shift. This may affect intensities,
  especially at small excitation energies.
* Update dependencies and in particular fix `color` compile error.

## v0.7.4
(Dec 6, 2024)

* Higher-precision convergence in [`minimize_energy!`](@ref).
* Make [`minimize_energy!`](@ref) compatible with [`set_vacancy_at!`](@ref).
* The [`System`](@ref) constructor now seeds its internal random number
  generator using Julia's task-local random number generator.
* Add [`print_irreducible_bz_paths`](@ref), which builds on
  [Brillouin.jl](https://github.com/thchr/Brillouin.jl) and
  [SeeK-path](http://www.materialscloud.org/tools/seekpath/).
* Add function [`view_bz`](@ref) for visualizing reciprocal-space objects in the
  context of the first Brillouin zone.
* Fix [`load_nxs`](@ref) for compatibility with recent JLD2.
* Fix Makie precompiles for faster time-to-first-plot in Julia 1.11
  ([#329](@ref)).

## v0.7.3
(Nov 12, 2024)

* Fix error in `print_symmetry_table` for slightly-distorted crystal cells
  ([#317](@ref)).
* Stabilize [`SpinWaveTheoryKPM`](@ref). It now automatically selects the
  polynomial order according to an error tolerance.
* Rename mode `:dipole_large_S` to `:dipole_uncorrected` to emphasize that
  corrections are missing.
* The [`Crystal`](@ref) constructor, by default, interprets a spacegroup number
  in its ITA standard setting, e.g., as used by the [Bilbao crystallographic
  server](https://www.cryst.ehu.es/cryst/get_wp.html). The keyword argument
  `setting` becomes `choice`, and can typically be omitted.
* Rename `primitive_cell_shape` to [`primitive_cell`](@ref).

## v0.7.2
(Sep 11, 2024)

* Fix error in `SampledCorrelations` with a coarse ``𝐪``-grid. ([#314](@ref)).
* Fix colorbar in `plot_intensities!` when all data is uniform ([#315](@ref)).
* An explicit `colorrange` can be used for plotting `intensities_bands`.

## v0.7.1
(Sep 3, 2024)

* Correctness fix for scalar biquadratic interactions specified with option
  `biquad` to [`set_exchange!`](@ref).
* Prototype implementation of entangled units.

## v0.7.0
(Aug 30, 2024)

**Breaking changes** in this release.

* The interface for calculating intensities has been revised to unify
  functionality across backends. The functions [`intensities_bands`](@ref),
  [`intensities`](@ref), and [`intensities_static`](@ref) no longer expect a
  "formula", and instead take keyword arguments directly. Pair correlations are
  now specified using [`ssf_perp`](@ref) and related functions. The constructors
  [`SampledCorrelations`](@ref) and [`SampledCorrelationsStatic`](@ref) replace
  `dynamic_correlations` and `static_correlations`, respectively.
* New function [`plot_intensities`](@ref) enables convenient plotting for many
  types of intensities plots. Mutating variant [`plot_intensities!`](@ref)
  enables multi-panel plots.
* One should now specify a range of ``𝐪``-points with [`q_space_path`](@ref) or
  [`q_space_grid`](@ref).
* [`SpinWaveTheorySpiral`](@ref) is available to perform calculations on
  generalized spiral structures, which may be incommensurate.
* [`repeat_periodically_as_spiral`](@ref) replaces
  `set_spiral_order_on_sublattice!` and `set_spiral_order!`.
* New convenience functions [`powder_average`](@ref) and
  [`domain_average`](@ref), which wrap [`intensities`](@ref).
* [`System`](@ref) now expects supercell dimensions as a `dims` keyword
  argument. [`Moment`](@ref) replaces `SpinInfo`. Lower-case `s` now labels
  quantum spin.
* In [`view_crystal`](@ref) and [`plot_spins`](@ref) use `ndims` instead of
  `dims` for the number of spatial dimensions.
* Binning features have been removed. Some functionality may be added back in a
  future release.
* Experimental `SpinWaveTheoryKPM` feature implements a [new
  algorithm](https://arxiv.org/abs/2312.08349) to enable intensities
  calculations at a computational cost that scales linearly in system size.


## v0.6.1
(Aug 2, 2024)

* **Breaking changes**: [`magnetic_moment`](@ref) is now reported in units of
  the Bohr magneton, ``μ_B``. For model systems where the Zeeman coupling aligns
  spin dipole with field (e.g., the Ising model convention), create a `SpinInfo`
  with `g=-1` ([#284](@ref)).
* More flexible [`Units`](@ref) system. `set_external_field!` is deprecated in
  favor of [`set_field!`](@ref), which now expects a field in energy units.
  [`enable_dipole_dipole!`](@ref) now expects a scale parameter ``μ_0 μ_B^2``
  that can be obtained from `units.vacuum_permeability`.

## v0.6.0
(Jun 18, 2024)

* Various correctness fixes. The magnetic moment is now anti-aligned with the
  spin dipole ([#190](@ref)), and the wavevector $𝐪$ in structure factor
  intensities $\mathcal{S}(𝐪,ω)$ now consistently represents momentum transfer
  _to_ the sample ([#270](@ref)). The new [Example 8](@ref "8. Momentum transfer
  conventions") demonstrates a model system where momentum transfers $±𝐪$ are
  inequivalent.
* Dynamical structure factor intensities now have a [precisely defined
  scale](@ref "Conventions for the Sunny-calculated structure factor"),
  independent of the calculator ([#264](@ref)). Consequently, color ranges in
  plots may need to be rescaled.
* [`Crystal`](@ref) can now infer a chemical unit cell from an mCIF file.
  `System` now supports [`set_dipoles_from_mcif!`](@ref). Through spglib, one
  can now [`standardize`](@ref) any `Crystal`, with an option to idealize site
  positions.

## v0.5.11
(Jun 2, 2024)

* Fixes for Makie 0.21.

## v0.5.10
(May 27, 2024)

* [`view_crystal`](@ref) called on a [`System`](@ref) now shows interactions,
  and optionally the spin or magnetic dipoles.
* Interactions for [`enable_dipole_dipole!`](@ref) are now supported in linear
  spin wave theory, with proper Ewald summation. For a faster alternative, the
  experimental function [`modify_exchange_with_truncated_dipole_dipole!`](@ref)
  will accept a real-space cutoff.
* Intensities calculated with `dynamic_correlations` now avoid "bleeding
  artifacts" at low-energy (long-timescale) modes. See [#246](@ref) for details.
  This eliminates the need for `process_trajectory=:symmetrize`.
* When passed to `intensity_formula`, the special value `zero(FormFactor)` can
  now be used to disable contributions from a given site. For an example, see
  the ported [SpinW tutorial 19](@ref "SW19 - Different magnetic ions").
* Broadening kernels [`gaussian`](@ref) and [`lorentzian`](@ref) now expect a
  full width at half maximum (`fwhm`) keyword argument.
* Experimental support for calculations on generalized spiral phases. For an
  example, see the ported [SpinW tutorial 18](@ref "SW18 - Distorted kagome").
* Correctness fix for the case where spin-$S$ varies between sites in
  dipole-mode. In SU($N$) mode, however, there is still no support for varying
  the Hilbert space dimension $N$ between sites.
* Correctness fix in long-range dipole-dipole interactions for systems with
  multiple cells.
* Correctness fix in general biquadratic interactions (beyond scalar) for spin
  wave theory in dipole-mode.
* Correctness fix for reading Mantid `.nxs` files.


## v0.5.9
(Mar 25, 2024)

* **Correctness fixes**: Structure factor conventions are now uniform across
  modes and [precisely specified](@ref "Structure Factor Conventions"). The
  g-tensor is applied by default (disable with `apply_g = false`). The intensity
  is additive with increasing number of magnetic ions in the chemical cell,
  consistent with SpinW ([#235](@ref)).
* Enhancements to [`view_crystal`](@ref). If a bond allows a DM interaction, its
  orientation will be shown visually. If a [`System`](@ref) argument is
  supplied, its exchange interactions will be shown.
* New function [`suggest_timestep`](@ref) to assist in performing accurate and
  efficient simulation of classical spin dynamics ([#149](@ref)).
* Scalar biquadratic interactions can again be set in `:dipole_large_S` mode via
  the keyword argument `biquad` of [`set_exchange!`](@ref).
* Significantly speed up `dynamic_correlations` for crystals with many atoms in
  the unit cell ([#204](@ref)).
* Renamings: `dt` replaces `Δt` and `damping` replaces `λ`. This affects
  [`Langevin`](@ref), [`ImplicitMidpoint`], and `dynamic_correlations`
  functions.

## v0.5.8
(Jan 4, 2024)

* Many bugs in the WGLMakie backend have become apparent, and are being tracked
  at [#211](@ref). Emit a warning if WGLMakie is detected, suggesting that
  GLMakie is preferred.
* Various improvements to [`view_crystal`](@ref). A distance parameter is no
  longer expected. Cartesian axes now appear as "compass" in bottom-left. Custom
  list of reference bonds can be passed. Toggle to view non-magnetic atoms in
  root crystal. Atoms now colored using [CPK/JMol
  conventions](https://en.wikipedia.org/wiki/CPK_coloring).

## v0.5.7
(Nov 26, 2023)

* Update form factor coefficients, which now include `Mn5`.
* Fix [`merge_correlations`](@ref) and the [Parallelizing Calculations](@ref)
  tutorial.
* Remove internal functions `*_primitive_crystal`. Instead, it is recommended to
  use the conventional unit cell, and later call [`reshape_supercell`](@ref).
* Require Makie 0.20. An important new feature is resolution-independent scaling
  of font sizes. New figures expect `size` instead of `resolution`, and no
  longer accept `rescale`.

## v0.5.6
(Nov 8, 2023)

This release initiates some **major enhancements** to the user interface in
support of generalized SU(_N_) spin models. See [this documentation page](@ref
"Interaction Renormalization") for an illustration of the new features. Most
existing Sunny 0.5 models will continue to work with deprecation warnings, but
these will become hard errors Sunny v0.6.

* General pair couplings are now supported in [`set_pair_coupling!`](@ref) and
  [`set_pair_coupling_at!`](@ref). `:SUN` mode supports interactions of any
  order, but `:dipole` mode is limited to bilinear and biquadratic coupling of
  the spin.
* To perform a calculation with dipoles in the large-$S$ limit, use the new mode
  `:dipole_large_S` when constructing a [`System`](@ref).
* Deprecate the option `biquad` to [`set_exchange!`](@ref). Use instead
  `set_pair_coupling!`, which generalizes beyond the scalar biquadratic.
* Deprecate `spin_operators`, `stevens_operators`, `large_S_spin_operators` and
  `large_S_stevens_operators`. Use instead [`spin_matrices`](@ref) and
  [`stevens_matrices`](@ref), which require a specific spin-``S`` label. To
  infer this, one can use [`spin_label`](@ref).
* Remove unused option `energy_tol` in [`SpinWaveTheory`](@ref).
* Animated spin dynamics is now possible. Call `notify` on the result of
  [`plot_spins`](@ref) to trigger redrawing of the frame. The argument `colorfn`
  to `plot_spins` supports animation of colors. See [example usage for a
  Heisenberg
  ferromagnet](https://github.com/SunnySuite/Sunny.jl/blob/main/examples/extra/heisenberg_animation.jl).
* Add [`set_spin_rescaling!`](@ref) feature, which supports improved spectral
  measurements at finite-$T$. This follows the method proposed in [Dahlbom et
  al., [arXiv:2310.19905]](https://arxiv.org/abs/2310.19905).

## v0.5.5
(Sep 29, 2023)

* [`reshape_supercell`](@ref) now allows reshaping to multiples of the primitive
  unit cell, which can speed up certain calculations. This is illustrated in the
  CoRh₂O₄ powder averaging tutorial.
* [`resize_supercell`](@ref) now allows all resizings.
* Added [`energy_per_site`](@ref).
* `set_spiral_order_on_sublattice!` cannot work on reshaped systems.
* Various bug fixes. In particular, an `intensity_formula` with `:full` will now
  uniformly calculate a `3x3` matrix of complex numbers.

## v0.5.4
(Sep 11, 2023)

* Various enhancements to [`view_crystal`](@ref). Atoms are now labeled by
  index, and bonds support interactive inspection (GLMakie only). Font sizes
  work correctly on Makie v0.20-beta. If using Makie v0.19 on a high-resolution
  display, pass `rescale=1.5` to enlarge font sizes.
* The function [`suggest_magnetic_supercell`](@ref) now requires only a list of
  wavevectors, and will return a $3×3$ matrix that can be programmatically
  passed to [`reshape_supercell`](@ref). The new tolerance parameter `tol`
  allows `suggest_magnetic_supercell` to approximate incommensurate wavevectors
  with nearby commensurate ones.
* New functions `set_spiral_order!` and `set_spiral_order_on_sublattice!` can be
  used to initialize a spiral, single-$Q$ order.
* Sunny now retains all constant energy shifts that have been introduced by
  anisotropy operators.
* Fix [`export_vtk`](@ref) functionality.

## v0.5.3
(Sep 8, 2023)

* Add `large_S_spin_operators` and `large_S_stevens_operators` to support
  single-ion anisotropies in dipole mode without renormalization. Set
  `large_S=true` in [`set_exchange!`](@ref) to avoid renormalization of
  biquadratics.
* [`view_crystal`](@ref) has been rewritten in Makie.
* [`plot_spins`](@ref) now expects `ghost_radius` in physical length units.
* [`SpinWaveTheory`](@ref) will (currently) error if provided a system with
  [`enable_dipole_dipole!`](@ref).

## v0.5.2
(Aug 30, 2023)

* Form factors for 5d transition ions.
* Download links for notebooks and scripts on each doc example
* Various bug fixes.

## v0.5.1
(Aug 23, 2023)

* Fix binning edge cases.
* [`plot_spins`](@ref) accepts resolution argument.

## v0.5.0
(Aug 21, 2023)

**New features**.

Support for Linear Spin Wave Theory in `:dipole` and `:SUN` modes. (Thanks Hao
Zhang!)

New function [`minimize_energy!`](@ref) to efficiently find an optimal
configuration of spin dipoles or SU(_N_) coherent states.

Major refactors and enhancements to intensity calculations. This new interface
allows unification between LSWT and classical spin dynamics calculations. This
interface allows: Custom observables as local quantum operators, better support
for linebroadening, and automatic binning to facilitate comparison with
experimental data. See `intensity_formula` for documentation. Use
[`load_nxs`](@ref) to load experimental neutron scattering data.

**Breaking changes**.

Require Julia 1.9.

Replace `set_anisotropy!` with a new function [`set_onsite_coupling!`](@ref)
(and similarly [`set_onsite_coupling_at!`](@ref)). The latter expects an
explicit matrix representation for the local Hamiltonian. This can be
constructed, e.g., as a linear combination of `stevens_operators`, or as a
polynomial of `spin_operators`. To understand the mapping between these two, the
new function [`print_stevens_expansion`](@ref) acts on an arbitrary local
operator.

Remove `set_biquadratic!`. Instead, use an optional keyword argument `biquad` to
[`set_exchange!`](@ref).

Rename `DynamicStructureFactor` to `dynamic_correlations`. Similarly, replace
`InstantStructureFactor` with `instant_correlations`. The return type has been
renamed [`SampledCorrelations`](@ref) to emphasize that the object may be
holding thermodynamic samples, which are collected using [`add_sample!`](@ref).
Upon construction, the `SampledCorrelations` object will be empty (no initial
sample).

Remove `intensities` function. Instead, use one of `intensities_interpolated` or
`intensities_binned`. These will require an `intensity_formula`, which defines a
calculator (e.g., LSWT).

Rename `connected_path` to `reciprocal_space_path`, which now returns an
`xticks` object that can be used in plotting. Replace `spherical_shell` with
`reciprocal_space_shell` that functions similarly.

Rename `polarize_spin!` to [`set_dipole!`](@ref) for consistency with
[`set_coherent!`](@ref). The behavior of the former function is unchanged: the
spin at a given site will still be polarized along the provided direction.

Rename `all_sites` to `eachsite` consistent with Julia convention for iterators.

Rename `reshape_geometry` to [`reshape_supercell`](@ref), which is the
fundamental reshaping function. Rename `resize_periodically` to
[`resize_supercell`](@ref).

The constructor `SpinInfo` now requires a $g$-factor or tensor as a named
argument.

The constructor [`FormFactor`](@ref) no longer accepts an atom index. Instead,
the form factors are associated with site-symmetry classes in order of
appearance.

## v0.4.3
(Jun 23, 2023)

**Experimental** support for linear [`SpinWaveTheory`](@ref), implemented in
SU(_N_) mode. This module may evolve rapidly.

Implement renormalization of single-ion anisotropy and biquadratic interactions
when in `:dipole` mode. This makes the model more faithful to the quantum
mechanical Hamiltonian, but is also a **breaking change**.

Various improvements and bugfixes for [`to_inhomogeneous`](@ref). Setting
inhomogeneous interactions via [`set_exchange_at!`](@ref) should now infer the
correct bond offset direction, or will report an ambiguity error. Ambiguities
can be resolved by passing an explicit `offset`.

The function [`remove_periodicity!`](@ref) disables periodicity along specified
dimensions.

Rename `StaticStructureFactor` to `InstantStructureFactor`.


## v0.4.2
(Feb 27, 2023)

Introduce [`LocalSampler`](@ref), a framework for MCMC sampling with local spin
updates.

Rename `print_dominant_wavevectors` to [`print_wrapped_intensities`](@ref) to
reduce confusion with the physical instantaneous intensities.

The function `spherical_shell` now takes a radius in physical units of inverse
Å.

New exported functions [`global_position`](@ref), [`magnetic_moment`](@ref),
`all_sites`.

Remove all uses of
[`Base.deepcopy`](https://docs.julialang.org/en/v1/base/base/#Base.deepcopy)
which resolves crashes ([#65](@ref)).

## v0.4.1
(Feb 13, 2023)

The function [`to_inhomogeneous`](@ref) creates a system that supports
inhomogeneous interactions, which can be set using [`set_exchange_at!`](@ref),
etc.

`set_biquadratic!` replaces `set_exchange_with_biquadratic!`.


## v0.4.0
(Feb 10, 2023)

This update includes many breaking changes, and is missing some features of
0.3.0.

### Creating a spin `System`

Rename `SpinSystem` to [`System`](@ref). Its constructor now has the form,

```julia
System(crystal, dims, infos, mode)
```

The parameter `infos` is now a list of `SpinInfo` objects. Each defines spin
angular momentum $S = \frac{1}{2}, 1, \frac{3}{2}, …$, and an optional
$g$-factor or tensor.

The parameter `mode` is one of `:SUN` or `:dipole`.

### Setting interactions

Interactions are now added mutably to an existing `System` using the following
functions: `set_external_field!`, [`set_exchange!`](@ref),
[`set_onsite_coupling!`](@ref), [`enable_dipole_dipole!`](@ref).

As a convenience, one can use [`dmvec(D)`](@ref) to convert a DM vector to a
$3×3$ antisymmetric exchange matrix.

Fully general single-ion anisotropy is now possible. The function
[`set_onsite_coupling!`](@ref) expects the single ion anisotropy to be expressed
as a polynomial in symbolic spin operators `𝒮`, or as a linear combination of
symbolic Stevens operators `𝒪`. For example, an easy axis anisotropy in the
direction `n` may be written `D*(𝒮⋅n)^2`.

Stevens operators `𝒪[k,q]` admit polynomial expression in spin operators
`𝒮[α]`. Conversely, a polynomial of spin operators can be expressed as a linear
combination of Stevens operators. To see this expansion use
`print_anisotropy_as_stevens`.


### Inhomogeneous field

An external field can be applied to a single site with `set_external_field_at!`. 


### Structure factor rewrite

The calculation of structure factors has been completely rewritten. For the new
interface see the documentation tutorials.


### Various

* The "Sampler" interface is in flux. [`Langevin`](@ref) replaces both
  `LangevinHeunP` and `LangevinSampler`. Local spin-flip Monte Carlo sampling
  methods are temporarily broken.

* [`repeat_periodically`](@ref) replaces `extend_periodically`.

Additional related functions include `resize_periodically` and
`reshape_geometry`, the latter being fundamental.

* [`print_symmetry_table`](@ref) replaces `print_bond_table()`.

The new function includes the list of symmetry-allowed single ion anisotropies
in addition to exchange interactions.

* When reading CIF files, the field `_atom_site_label` is now used in place of
  the field `_atom_site_type_symbol`.

This is required for correctness. The field `_atom_site_label` is guaranteed to
be present, and is guaranteed to be a distinct label for each
symmetry-inequivalent site. Code that explicitly referred to site labels (e.g.
in calls to [`subcrystal`](@ref)) will need to be updated to use the new label.<|MERGE_RESOLUTION|>--- conflicted
+++ resolved
@@ -31,12 +31,9 @@
 * Introduce [`set_spin_s_at!`](@ref) to set the local quantum spin-``s``
   ([#454](@ref)).
 * Add missing 3D support for [`q_space_grid`](@ref) ([#457](@ref)).
-<<<<<<< HEAD
 * If user-provided lattice vectors do not match crystallographic conventions,
   suggest the use of [`standardize`](@ref) ([#461](@ref)).
-=======
 * Fixes to [`SpinWaveTheoryKPM`](@ref) ([#462](@ref)).
->>>>>>> 308aa54d
 
 ## v0.7.8
 (Jul 1, 2025)
