--- conflicted
+++ resolved
@@ -185,13 +185,7 @@
 configuration may be copied into a new `System` and this new `System` can be
 passed to `add_sample!`.
 """
-<<<<<<< HEAD
-function add_sample!(sc::SampledCorrelations, sys::System; alg = :no_window, max_lag_frac = Inf, processtraj! = no_processing) 
-    new_sample!(sc, sys; processtraj!)
-    accum_sample!(sc;alg,max_lag_frac)
-=======
 function add_sample!(sc::SampledCorrelations, sys::System) 
     new_sample!(sc, sys)
     accum_sample!(sc)
->>>>>>> 51564609
 end