###########################################################################
# Below are the implementations of the SU(N) linear spin-wave calculations #
###########################################################################

@inline δ(x, y) = ==(x, y) # my delta function
# The "metric" of scalar biquad interaction. Here we are using the following identity:
# (𝐒ᵢ⋅𝐒ⱼ)² = -(𝐒ᵢ⋅𝐒ⱼ)/2 + ∑ₐ (OᵢᵃOⱼᵃ)/2, a=4,…,8, 
# where the definition of Oᵢᵃ is given in Appendix B of *Phys. Rev. B 104, 104409*
const biquad_metric = 1/2 * diagm([-1, -1, -1, 1, 1, 1, 1, 1])

"""
    generate_ham_lswt!

Update the linear spin-wave Hamiltonian from the exchange interactions.
Note that `k̃` is a 3-vector, the units of k̃ᵢ is 2π/|ãᵢ|, where |ãᵢ| is the lattice constant of the **magnetic** lattice.
"""
function swt_hamiltonian!(swt::SpinWaveTheory, k̃ :: Vector{Float64}, Hmat::Matrix{ComplexF64})
    (; sys, s̃_mat, T̃_mat, Q̃_mat) = swt
    Hmat .= 0 # DD: must be zeroed out!
    Nm, Ns = length(sys.dipoles), sys.Ns[1] # number of magnetic atoms and dimension of Hilbert space
    # Below two lines are for dipole mode only
    S = (Ns-1) / 2 # spin-S
    biquad_res_factor = 1 - 1/S + 1/(4S^2) # rescaling factor for biquadratic interaction

    Nf = sys.mode == :SUN ? Ns-1 : 1
    N  = Nf + 1
    L  = Nf * Nm
    @assert size(Hmat) == (2*L, 2*L)
<<<<<<< HEAD
=======
    # scaling factor (=1) if in the fundamental representation
    M = sys.mode == :SUN ? 1 : (Ns-1)
    no_single_ion = isempty(swt.sys.interactions_union[1].onsite.matrep)

    # the "metric" of scalar biquad interaction. Here we are using the following identity:
    # (𝐒ᵢ⋅𝐒ⱼ)² = -(𝐒ᵢ⋅𝐒ⱼ)/2 + ∑ₐ (OᵢᵃOⱼᵃ)/2, a=4,…,8
    # where the definition of Oᵢᵃ is given in Appendix B of *Phys. Rev. B 104, 104409*
    # Note: this is only valid for the `:dipole` mode, for `:SUN` mode, we consider 
    # different implementations
    biquad_metric = 1/2 * diagm([-1, -1, -1, 1/M, 1/M, 1/M, 1/M, 1/M])
>>>>>>> d5076865

    for k̃ᵢ in k̃
        (k̃ᵢ < 0.0 || k̃ᵢ ≥ 1.0) && throw("k̃ outside [0, 1) range")
    end

    # block matrices of `Hmat`
    Hmat11 = zeros(ComplexF64, L, L)
    Hmat22 = zeros(ComplexF64, L, L)
    Hmat12 = zeros(ComplexF64, L, L)
    Hmat21 = zeros(ComplexF64, L, L)

    (; extfield, gs, units) = sys

    for matom = 1:Nm
        effB = units.μB * (gs[1, 1, 1, matom]' * extfield[1, 1, 1, matom])
        site_tS = s̃_mat[:, :, :, matom]
        site_B_dot_tS  = - effB[1] * site_tS[:, :, 1] - effB[2] * site_tS[:, :, 2] - effB[3] * site_tS[:, :, 3]
        for m = 2:N
            for n = 2:N
                δmn = δ(m, n)
                Hmat[(matom-1)*Nf+m-1,   (matom-1)*Nf+n-1]   += 0.5 * (site_B_dot_tS[m, n] - δmn * site_B_dot_tS[1, 1])
                Hmat[(matom-1)*Nf+n-1+L, (matom-1)*Nf+m-1+L] += 0.5 * (site_B_dot_tS[m, n] - δmn * site_B_dot_tS[1, 1])
            end
        end
    end

    # pairexchange interactions
    for matom = 1:Nm
        ints = sys.interactions_union[matom]

        for coupling in ints.pair
            (; isculled, bond) = coupling
            isculled && break

            ### Bilinear exchange
            
            J = Mat3(coupling.bilin*I)
            sub_i, sub_j, ΔRδ = bond.i, bond.j, bond.n

            tTi_μ = s̃_mat[:, :, :, sub_i]
            tTj_ν = s̃_mat[:, :, :, sub_j]
            phase  = exp(2im * π * dot(k̃, ΔRδ))
            cphase = conj(phase)
            sub_i_M1, sub_j_M1 = sub_i - 1, sub_j - 1

            for m = 2:N
                mM1 = m - 1
                T_μ_11 = conj(tTi_μ[1, 1, :])
                T_μ_m1 = conj(tTi_μ[m, 1, :])
                T_μ_1m = conj(tTi_μ[1, m, :])
                T_ν_11 = tTj_ν[1, 1, :]

                for n = 2:N
                    nM1 = n - 1
                    δmn = δ(m, n)
                    T_μ_mn, T_ν_mn = conj(tTi_μ[m, n, :]), tTj_ν[m, n, :]
                    T_ν_n1 = tTj_ν[n, 1, :]
                    T_ν_1n = tTj_ν[1, n, :]

                    c1 = dot(T_μ_mn - δmn * T_μ_11, J, T_ν_11)
                    c2 = dot(T_μ_11, J, T_ν_mn - δmn * T_ν_11)
                    c3 = dot(T_μ_m1, J, T_ν_1n)
                    c4 = dot(T_μ_1m, J, T_ν_n1)
                    c5 = dot(T_μ_m1, J, T_ν_n1)
                    c6 = dot(T_μ_1m, J, T_ν_1n)

                    Hmat11[sub_i_M1*Nf+mM1, sub_i_M1*Nf+nM1] += 0.5 * c1
                    Hmat11[sub_j_M1*Nf+mM1, sub_j_M1*Nf+nM1] += 0.5 * c2
                    Hmat22[sub_i_M1*Nf+nM1, sub_i_M1*Nf+mM1] += 0.5 * c1
                    Hmat22[sub_j_M1*Nf+nM1, sub_j_M1*Nf+mM1] += 0.5 * c2

                    Hmat11[sub_i_M1*Nf+mM1, sub_j_M1*Nf+nM1] += 0.5 * c3 * phase
                    Hmat22[sub_j_M1*Nf+nM1, sub_i_M1*Nf+mM1] += 0.5 * c3 * cphase
                    
                    Hmat22[sub_i_M1*Nf+mM1, sub_j_M1*Nf+nM1] += 0.5 * c4 * phase
                    Hmat11[sub_j_M1*Nf+nM1, sub_i_M1*Nf+mM1] += 0.5 * c4 * cphase

                    Hmat12[sub_i_M1*Nf+mM1, sub_j_M1*Nf+nM1] += 0.5 * c5 * phase
                    Hmat12[sub_j_M1*Nf+nM1, sub_i_M1*Nf+mM1] += 0.5 * c5 * cphase
                    Hmat21[sub_i_M1*Nf+mM1, sub_j_M1*Nf+nM1] += 0.5 * c6 * phase
                    Hmat21[sub_j_M1*Nf+nM1, sub_i_M1*Nf+mM1] += 0.5 * c6 * cphase
                end
            end

<<<<<<< HEAD
        for (; isculled, bond, J) in ints.biquad
            isculled && break
=======
            ### Biquadratic exchange

            J = coupling.biquad
>>>>>>> d5076865
            sub_i, sub_j, ΔRδ = bond.i, bond.j, bond.n
            phase  = exp(2im * π * dot(k̃, ΔRδ))
            cphase = conj(phase)

            if sys.mode == :SUN
                tTi_μ = zeros(ComplexF64, N, N, 8)
                tTj_ν = zeros(ComplexF64, N, N, 8)
                for i = 1:3
                    tTi_μ[:, :, i] = s̃_mat[:, :, i, sub_i]
                    tTj_ν[:, :, i] = s̃_mat[:, :, i, sub_j]
                end
                for i = 4:8
                    tTi_μ[:, :, i] = Q̃_mat[:, :, i-3, sub_i]
                    tTj_ν[:, :, i] = Q̃_mat[:, :, i-3, sub_j]
                end

                sub_i_M1, sub_j_M1 = sub_i - 1, sub_j - 1
                for m = 2:N
                    mM1 = m - 1
                    T_μ_11 = conj(tTi_μ[1, 1, :])
                    T_μ_m1 = conj(tTi_μ[m, 1, :])
                    T_μ_1m = conj(tTi_μ[1, m, :])
                    T_ν_11 = tTj_ν[1, 1, :]
                    for n = 2:N
                        nM1 = n - 1
                        δmn = δ(m, n)
                        T_μ_mn, T_ν_mn = conj(tTi_μ[m, n, :]), tTj_ν[m, n, :]
                        T_ν_n1 = tTj_ν[n, 1, :]
                        T_ν_1n = tTj_ν[1, n, :]
                        c1 = J * dot(T_μ_mn - δmn * T_μ_11, biquad_metric, T_ν_11)
                        c2 = J * dot(T_μ_11, biquad_metric, T_ν_mn - δmn * T_ν_11)
                        c3 = J * dot(T_μ_m1, biquad_metric, T_ν_1n)
                        c4 = J * dot(T_μ_1m, biquad_metric, T_ν_n1)
                        c5 = J * dot(T_μ_m1, biquad_metric, T_ν_n1)
                        c6 = J * dot(T_μ_1m, biquad_metric, T_ν_1n)

                        Hmat11[sub_i_M1*Nf+mM1, sub_i_M1*Nf+nM1] += 0.5 * c1
                        Hmat11[sub_j_M1*Nf+mM1, sub_j_M1*Nf+nM1] += 0.5 * c2
                        Hmat22[sub_i_M1*Nf+nM1, sub_i_M1*Nf+mM1] += 0.5 * c1
                        Hmat22[sub_j_M1*Nf+nM1, sub_j_M1*Nf+mM1] += 0.5 * c2

                        Hmat11[sub_i_M1*Nf+mM1, sub_j_M1*Nf+nM1] += 0.5 * c3 * phase
                        Hmat22[sub_j_M1*Nf+nM1, sub_i_M1*Nf+mM1] += 0.5 * c3 * cphase
                        Hmat22[sub_i_M1*Nf+mM1, sub_j_M1*Nf+nM1] += 0.5 * c4 * phase
                        Hmat11[sub_j_M1*Nf+nM1, sub_i_M1*Nf+mM1] += 0.5 * c4 * cphase

                        Hmat12[sub_i_M1*Nf+mM1, sub_j_M1*Nf+nM1] += 0.5 * c5 * phase
                        Hmat12[sub_j_M1*Nf+nM1, sub_i_M1*Nf+mM1] += 0.5 * c5 * cphase
                        Hmat21[sub_i_M1*Nf+mM1, sub_j_M1*Nf+nM1] += 0.5 * c6 * phase
                        Hmat21[sub_j_M1*Nf+nM1, sub_i_M1*Nf+mM1] += 0.5 * c6 * cphase
                    end
                end

            # ⟨Ω₂, Ω₁|(𝐒₁⋅𝐒₂)^2|Ω₁, Ω₂⟩ = (1-1/S+1/(4S^2)) (Ω₁⋅Ω₂)^2 - 1/2 Ω₁⋅Ω₂ + const.
            elseif sys.mode == :dipole
                # The biquadratic part including the biquadratic scaling factor.
                Ri = swt.R_mat[sub_i]
                Rj = swt.R_mat[sub_j]
                Rʳ = Ri * Rj'
                C0 = Rʳ[3, 3]*S^2
                C1 = S*√S/2*(Rʳ[1, 3] + 1im * Rʳ[2, 3])
                C2 = S*√S/2*(Rʳ[3, 1] + 1im * Rʳ[3, 2])
                A11 = -Rʳ[3, 3]*S
                A22 = -Rʳ[3, 3]*S
                A21 = S/2*(Rʳ[1, 1] - 1im*Rʳ[1, 2] - 1im*Rʳ[2, 1] + Rʳ[2, 2])
                A12 = S/2*(Rʳ[1, 1] + 1im*Rʳ[1, 2] + 1im*Rʳ[2, 1] + Rʳ[2, 2])
                B21 = S/4*(Rʳ[1, 1] + 1im*Rʳ[1, 2] + 1im*Rʳ[2, 1] - Rʳ[2, 2])
                B12 = B21

                Hmat11[sub_i, sub_i] += J*biquad_res_factor * (C0*A11 + C1 * conj(C1))
                Hmat11[sub_j, sub_j] += J*biquad_res_factor * (C0*A22 + C2 * conj(C2))
                Hmat22[sub_i, sub_i] += J*biquad_res_factor * (C0*A11 + C1 * conj(C1))
                Hmat22[sub_j, sub_j] += J*biquad_res_factor * (C0*A22 + C2 * conj(C2))
                Hmat11[sub_i, sub_j] += J*biquad_res_factor * ((C0*A12 + C1 * conj(C2)) * phase)
                Hmat22[sub_j, sub_i] += J*biquad_res_factor * ((C0*A12 + C1 * conj(C2)) * cphase)
                Hmat22[sub_i, sub_j] += J*biquad_res_factor * ((C0*A21 + C2 * conj(C1)) * phase)
                Hmat11[sub_j, sub_i] += J*biquad_res_factor * ((C0*A21 + C2 * conj(C1)) * cphase)

                Hmat12[sub_i, sub_i] += J*biquad_res_factor * (C1 * conj(C1))
                Hmat12[sub_j, sub_j] += J*biquad_res_factor * (C2 * conj(C2))
                Hmat21[sub_i, sub_i] += J*biquad_res_factor * (C1 * conj(C1))
                Hmat21[sub_j, sub_j] += J*biquad_res_factor * (C2 * conj(C2))

                Hmat12[sub_i, sub_j] += J*biquad_res_factor * ((2C0*B12 + C1 * C2) * phase)
                Hmat12[sub_j, sub_i] += J*biquad_res_factor * ((2C0*B21 + C2 * C1) * cphase)
                Hmat21[sub_i, sub_j] += J*biquad_res_factor * (conj(2C0*B12 + C1 * C2) * phase)
                Hmat21[sub_j, sub_i] += J*biquad_res_factor * (conj(2C0*B21 + C2 * C1) * cphase)

                # The additional bilinear interactions
                tSi = s̃_mat[:, :, :, sub_i]
                tSj = s̃_mat[:, :, :, sub_j]
                for μ = 1:3
                    Hmat11[sub_i, sub_i] += -J/4 * (tSi[2, 2, μ]-tSi[1, 1, μ]) * tSj[1, 1, μ]
                    Hmat22[sub_i, sub_i] += -J/4 * (tSi[2, 2, μ]-tSi[1, 1, μ]) * tSj[1, 1, μ]
                    Hmat11[sub_j, sub_j] += -J/4 * (tSj[2, 2, μ]-tSj[1, 1, μ]) * tSi[1, 1, μ]
                    Hmat22[sub_j, sub_j] += -J/4 * (tSj[2, 2, μ]-tSj[1, 1, μ]) * tSi[1, 1, μ]

                    Hmat11[sub_i, sub_j] += -J/4 * tSi[2, 1, μ] * tSj[1, 2, μ] * phase
                    Hmat11[sub_j, sub_i] += -J/4 * tSi[2, 1, μ] * tSj[1, 2, μ] * cphase
                    Hmat22[sub_i, sub_j] += -J/4 * tSi[1, 2, μ] * tSj[2, 1, μ] * phase
                    Hmat22[sub_j, sub_i] += -J/4 * tSi[1, 2, μ] * tSj[2, 1, μ] * cphase

                    Hmat12[sub_i, sub_j] += -J/4 * tSi[2, 1, μ] * tSj[2, 1, μ] * phase
                    Hmat12[sub_j, sub_i] += -J/4 * tSi[2, 1, μ] * tSj[2, 1, μ] * cphase
                    Hmat21[sub_i, sub_j] += -J/4 * tSi[1, 2, μ] * tSj[1, 2, μ] * phase
                    Hmat21[sub_j, sub_i] += -J/4 * tSi[1, 2, μ] * tSj[1, 2, μ] * cphase
                end
            end

        end
    end

    Hmat[1:L, 1:L] += Hmat11
    Hmat[L+1:2*L, L+1:2*L] += Hmat22
    Hmat[1:L, L+1:2*L] += Hmat12
    Hmat[L+1:2*L, 1:L] += Hmat21

    # single-ion anisotropy
    if sys.mode == :SUN
        for matom = 1:Nm
            @views site_aniso = T̃_mat[:, :, matom]
            for m = 2:N
                for n = 2:N
                    δmn = δ(m, n)
                    Hmat[(matom-1)*Nf+m-1,   (matom-1)*Nf+n-1]   += 0.5 * (site_aniso[m, n] - δmn * site_aniso[1, 1])
                    Hmat[(matom-1)*Nf+n-1+L, (matom-1)*Nf+m-1+L] += 0.5 * (site_aniso[m, n] - δmn * site_aniso[1, 1])
                end
            end
        end
    elseif sys.mode == :dipole
        for matom = 1:Nm
            (; c2, c4, c6) = swt.c′_coef[matom]
            Hmat[matom, matom]     += -3S*c2[3] - 40*S^3*c4[5] - 168*S^5*c6[7]
            Hmat[matom+L, matom+L] += -3S*c2[3] - 40*S^3*c4[5] - 168*S^5*c6[7]
            Hmat[matom, matom+L]   += -1im*(S*c2[5] + 6S^3*c4[7] + 16S^5*c6[9]) + (S*c2[1] + 6S^3*c4[3] + 16S^5*c6[5])
            Hmat[matom+L, matom]   +=  1im*(S*c2[5] + 6S^3*c4[7] + 16S^5*c6[9]) + (S*c2[1] + 6S^3*c4[3] + 16S^5*c6[5])
        end
    end

    # Hmat must be hermitian up to round-off errors
    if norm(Hmat-Hmat') > 1e-12
        println("norm(Hmat-Hmat')= ", norm(Hmat-Hmat'))
        throw("Hmat is not hermitian!")
    end
    
    # make Hmat exactly hermitian for cholesky decomposition.
    Hmat[:, :] = (0.5 + 0.0im) * (Hmat + Hmat')

    # add tiny part to the diagonal elements for cholesky decomposition.
    for ii = 1:2*L
        Hmat[ii, ii] += swt.energy_ϵ
    end
end

"""
    bogoliubov!

Bogoliubov transformation that diagonalizes a bosonic Hamiltonian. 
See Colpa JH. *Diagonalization of the quadratic boson hamiltonian* 
Physica A: Statistical Mechanics and its Applications, 1978 Sep 1;93(3-4):327-53.
"""
function bogoliubov!(disp, V, Hmat, energy_tol, mode_fast::Bool = false)
    @assert size(Hmat, 1) == size(Hmat, 2) "Hmat is not a square matrix"
    @assert size(Hmat, 1) % 2 == 0 "dimension of Hmat is not even"

    L = size(Hmat, 1) ÷ 2
    (length(disp) != L) && (resize!(disp, L))

    Σ = diagm([ones(ComplexF64, L); -ones(ComplexF64, L)])

    if (!mode_fast)
        eigval_check = eigen(Σ * Hmat).values
        @assert all(<(energy_tol), abs.(imag(eigval_check))) "Matrix contains complex eigenvalues with imaginary part larger than `energy_tol`= "*string(energy_tol)*"(`sw_fields.coherent_states` not a classical ground state of the Hamiltonian)"

        eigval_check = eigen(Hmat).values
        @assert all(>(1e-12), real(eigval_check)) "Matrix not positive definite (`sw_fields.coherent_states` not a classical ground state of the Hamiltonian)"
    end

    K = cholesky(Hmat).U
    @assert mode_fast || norm(K' * K - Hmat) < 1e-12 "Cholesky fails"

    T = K * Σ * K'
    eigval, U = eigen(Hermitian(T + T') / 2)

    @assert mode_fast || norm(U * U' - I) < 1e-10 "Orthonormality fails"

    # sort eigenvalues and eigenvectors
    eigval = real(eigval)
    # sort eigenvalues in descending order
    index  = sortperm(eigval, rev=true)
    eigval = eigval[index]
    U = U[:, index]
    for i = 1:2*L
        if (i ≤ L && eigval[i] < 0.0) || (i > L && eigval[i] > 0.0)
            error("Matrix not positive definite (`sw_fields.coherent_states` not a classical ground state of the Hamiltonian)")
        end
        pref = i ≤ L ? √(eigval[i]) : √(-eigval[i])
        U[:, i] .*= pref
    end

    for col = 1:2*L
        normalize!(U[:, col])
    end

    V[:] = K \ U

    if (!mode_fast)
        E_check = V' * Hmat * V
        [E_check[i, i] -= eigval[i] for i = 1:L]
        [E_check[i, i] += eigval[i] for i = L+1:2*L]
        @assert all(<(1e-8), abs.(E_check)) "Eigenvectors check fails (Bogoliubov matrix `V` are not normalized!)"
        @assert all(<(1e-6), abs.(V' * Σ * V - Σ)) "Para-renormalization check fails (Boson commutatition relations not preserved after the Bogoliubov transformation!)"
    end

    # The linear spin-wave dispersion also in descending order.
    return [disp[i] = 2.0 * eigval[i] for i = 1:L]

end


# DD: These two functions are a stopgap until data is treated differently in
# main calculations. Also, the final data layout will need to be iterated on. I
# am thinking the user should always be able to get some array with indices
# identical to the list of wave vectors. This could be achieved, for example, by
# having the output be an array with length equal to the number of modes. Each
# entry would then be an array with dimension equal to the array of wave
# vectors. The entries of this array would then depend on the request (an an
# energy, an intensity, an entire tensor stored as an SMatrix, etc.) 
# The key point is to make it as easy as possible to put the output
# in correspondence with the input for plotting, further processing, etc.
function reshape_correlations(corrs)
    qdims, nmodes = size(corrs)[4:end], size(corrs)[3]  # First two indices are are always tensor indices
    idxorder = collect(1:ndims(corrs))
    idxorder[3], idxorder[end] = idxorder[end], idxorder[3]
    corrs = permutedims(corrs, idxorder)
    return selectdim(reinterpret(SMatrix{3,3,ComplexF64,9}, reshape(corrs, 9, qdims...,nmodes) ), 1, 1)
end

function reshape_dispersions(disp)
    idxorder = collect(1:ndims(disp))
    idxorder[1], idxorder[end] = idxorder[end], idxorder[1]
    return permutedims(disp, idxorder)
end

"""
    dispersion(swt::SpinWaveTheory, qs)

**Experimental**. Computes the spin excitation energy dispersion relations given a
[`SpinWaveTheory`](@ref) and an array of wave vectors `qs`. Each element ``q``
of `qs` must be a 3-vector in units of reciprocal lattice units. I.e., ``qᵢ`` is
given in ``2π/|aᵢ|`` with ``|aᵢ|`` the lattice constant of the chemical lattice.

The first indices of the returned array correspond to those of `qs`. A final
index, corresponding to mode, is added to these. Each entry of the array is an
energy.
"""
function dispersion(swt::SpinWaveTheory, qs)
    (; sys, energy_tol) = swt
    
    Nm, Ns = length(sys.dipoles), sys.Ns[1] # number of magnetic atoms and dimension of Hilbert space
    Nf = sys.mode == :SUN ? Ns-1 : 1
    nmodes  = Nf * Nm

    ℋ = zeros(ComplexF64, 2nmodes, 2nmodes)
    Vbuf = zeros(ComplexF64, 2nmodes, 2nmodes)
    disp_buf = zeros(Float64, nmodes)
    disp = zeros(Float64, nmodes, length(qs)) 

    for (iq, q) in enumerate(qs)
        _, qmag = chemical_to_magnetic(swt, q)
        swt_hamiltonian!(swt, qmag, ℋ)
        bogoliubov!(disp_buf, Vbuf, ℋ, energy_tol)
        disp[:,iq] .= disp_buf
    end

    return reshape_dispersions(disp)
end


"""
    dssf(swt::SpinWaveTheory, qs)

**Experimental**. Given a [`SpinWaveTheory`](@ref) object, computes the dynamical spin structure
factor,

```math
    𝒮^{αβ}(𝐤, ω) = 1/(2πN)∫dt ∑_𝐫 \\exp[i(ωt - 𝐤⋅𝐫)] ⟨S^α(𝐫, t)S^β(0, 0)⟩,
```

using the result from linear spin-wave theory,

```math
    𝒮^{αβ}(𝐤, ω) = ∑_n |A_n^{αβ}(𝐤)|^2 δ[ω-ω_n(𝐤)].
```

`qs` is an array of wave vectors of arbitrary dimension. Each element ``q`` of
`qs` must be a 3-vector in reciprocal lattice units. I.e., ``q_i`` is given in
``2π/|a_i|`` with ``|a_i|`` the lattice constant of the chemical lattice.

The first indices of the returned array correspond to those of `qs`. A final
index, corresponding to mode, is added to these. Each entry of this array is a
tensor (3×3 matrix) corresponding to the indices ``α`` and ``β``.
"""
function dssf(swt::SpinWaveTheory, qs)
    qs = Vec3.(qs)
    nmodes = num_bands(swt)

    disp = zeros(Float64, nmodes, size(qs)...)
    Sαβs = zeros(ComplexF64, 3, 3, nmodes, size(qs)...) 

    # dssf(...) doesn't do any contraction, temperature correction, etc.
    # It simply returns the full Sαβ correlation matrix
    formula = intensity_formula(swt,:full; kernel = delta_function_kernel)

    # Calculate DSSF 
    for qidx in CartesianIndices(qs)
        q = qs[qidx]
        band_structure = formula.calc_intensity(swt,q)
        for band = 1:nmodes
            disp[band,qidx] = band_structure.dispersion[band]
            Sαβs[:,:,band,qidx] .= reshape(band_structure.intensity[band],3,3)
        end
    end

    return reshape_dispersions(disp), reshape_correlations(Sαβs) 
end 


struct BandStructure{N,T}
  dispersion :: SVector{N,Float64}
  intensity :: SVector{N,T}
end

struct SpinWaveIntensityFormula{T}
    string_formula :: String
    kernel :: Union{Nothing,Function}
    calc_intensity :: Function
end

function Base.show(io::IO, formula::SpinWaveIntensityFormula{T}) where T
    print(io,"SpinWaveIntensityFormula{$T}")
end

function Base.show(io::IO, ::MIME"text/plain", formula::SpinWaveIntensityFormula{T}) where T
    printstyled(io, "Quantum Scattering Intensity Formula\n";bold=true, color=:underline)

    formula_lines = split(formula.string_formula,'\n')

    if isnothing(formula.kernel)
        intensity_equals = "  Intensity(Q,ω) = ∑ᵢ δ(ω-ωᵢ) "
        println(io,"At any Q and for each band ωᵢ = εᵢ(Q), with S = S(Q,ωᵢ):")
    else
        intensity_equals = "  Intensity(Q,ω) = ∑ᵢ Kernel(ω-ωᵢ) "
        println(io,"At any (Q,ω), with S = S(Q,ωᵢ):")
    end
    println(io)
    println(io,intensity_equals,formula_lines[1])
    for i = 2:length(formula_lines)
        precursor = repeat(' ', textwidth(intensity_equals))
        println(io,precursor,formula_lines[i])
    end
    println(io)
    if isnothing(formula.kernel)
        println(io,"BandStructure information (ωᵢ and intensity) reported for each band")
    else
        println(io,"Intensity(ω) reported")
    end
end

delta_function_kernel = nothing

function intensity_formula(f::Function,swt::SpinWaveTheory,corr_ix::AbstractVector{Int64}; kernel::Union{Nothing,Function}, return_type = Float64, string_formula = "f(Q,ω,S{α,β}[ix_q,ix_ω])")
    (; sys, positions_chem, s̃_mat) = swt
    Nm, Ns = length(sys.dipoles), sys.Ns[1] # number of magnetic atoms and dimension of Hilbert space
    Nf = sys.mode == :SUN ? Ns-1 : 1
    N  = Nf + 1
    nmodes  = Nf * Nm 
    sqrt_Nm_inv = 1.0 / √Nm

    # Preallocation
    Hmat = zeros(ComplexF64, 2*nmodes, 2*nmodes)
    Vmat = zeros(ComplexF64, 2*nmodes, 2*nmodes)
    Avec_pref = zeros(ComplexF64, Nm)
    disp = zeros(Float64, nmodes)
    intensity = zeros(return_type, nmodes)

    # Calculate DSSF 
    formula = function(swt::SpinWaveTheory,q::Vec3)
        _, qmag = chemical_to_magnetic(swt, q)

        swt_hamiltonian!(swt, qmag, Hmat)
        bogoliubov!(disp, Vmat, Hmat, swt.energy_tol)

        for site = 1:Nm
            # note that d is the chemical coordinates
            chemical_coor = positions_chem[site]
            phase = exp(-2im * π  * dot(q, chemical_coor))
            Avec_pref[site] = sqrt_Nm_inv * phase
        end

        for band = 1:nmodes
            v = Vmat[:, band]
            Avec = zeros(ComplexF64, 3)
            for site = 1:Nm
                @views tS_μ = s̃_mat[:, :, :, site]
                for μ = 1:3
                    for α = 2:N
                        Avec[μ] += Avec_pref[site] * (tS_μ[α, 1, μ] * v[(site-1)*(N-1)+α-1+nmodes] + tS_μ[1, α, μ] * v[(site-1)*(N-1)+α-1])
                    end
                end
            end

            # DD: Generalize this based on list of arbitrary operators, optimize out symmetry, etc.
            Sαβ = Matrix{ComplexF64}(undef,3,3)
            Sαβ[1,1] = real(Avec[1] * conj(Avec[1]))
            Sαβ[1,2] = Avec[1] * conj(Avec[2])
            Sαβ[1,3] = Avec[1] * conj(Avec[3])
            Sαβ[2,2] = real(Avec[2] * conj(Avec[2]))
            Sαβ[2,3] = Avec[2] * conj(Avec[3])
            Sαβ[3,3] = real(Avec[3] * conj(Avec[3]))
            Sαβ[2,1] = conj(Sαβ[1,2]) 
            Sαβ[3,1] = conj(Sαβ[3,1]) 
            Sαβ[3,2] = conj(Sαβ[2,3])

            k = swt.recipvecs_chem * q
            intensity[band] = f(k,disp[band],Sαβ[corr_ix])
        end
        if isnothing(kernel)
          # If there is no specified kernel, we are done: just return the BandStructure
          return BandStructure{nmodes,return_type}(disp, intensity)
        else
          # If a kernel is specified, convolve with it after filtering out Goldstone modes.

          # At a Goldstone mode, where the intensity is divergent,
          # use a delta-function at the lowest energy < 1e-3.
          goldstone_threshold = 1e-3
          ix_goldstone = (disp .< goldstone_threshold) .&& (intensity .> 1e3)
          goldstone_intensity = sum(intensity[ix_goldstone])

          # At all other modes, use the provided kernel
          num_finite = count(.!ix_goldstone)
          disp_finite = reshape(disp[.!ix_goldstone],1,num_finite)
          intensity_finite = reshape(intensity[.!ix_goldstone],1,num_finite)

          return function(ω)
              is = Vector{Float64}(undef,length(ω))
              is .= 0.
              if ω[1] < goldstone_threshold
                  is[1] = goldstone_intensity
              end
              is .+= sum(intensity_finite .* kernel.(ω .- disp_finite),dims=2)
              is
          end
        end
    end
    output_type = isnothing(kernel) ? BandStructure{nmodes,return_type} : return_type
    SpinWaveIntensityFormula{output_type}(string_formula,kernel,formula)
end

<|MERGE_RESOLUTION|>--- conflicted
+++ resolved
@@ -26,19 +26,6 @@
     N  = Nf + 1
     L  = Nf * Nm
     @assert size(Hmat) == (2*L, 2*L)
-<<<<<<< HEAD
-=======
-    # scaling factor (=1) if in the fundamental representation
-    M = sys.mode == :SUN ? 1 : (Ns-1)
-    no_single_ion = isempty(swt.sys.interactions_union[1].onsite.matrep)
-
-    # the "metric" of scalar biquad interaction. Here we are using the following identity:
-    # (𝐒ᵢ⋅𝐒ⱼ)² = -(𝐒ᵢ⋅𝐒ⱼ)/2 + ∑ₐ (OᵢᵃOⱼᵃ)/2, a=4,…,8
-    # where the definition of Oᵢᵃ is given in Appendix B of *Phys. Rev. B 104, 104409*
-    # Note: this is only valid for the `:dipole` mode, for `:SUN` mode, we consider 
-    # different implementations
-    biquad_metric = 1/2 * diagm([-1, -1, -1, 1/M, 1/M, 1/M, 1/M, 1/M])
->>>>>>> d5076865
 
     for k̃ᵢ in k̃
         (k̃ᵢ < 0.0 || k̃ᵢ ≥ 1.0) && throw("k̃ outside [0, 1) range")
@@ -123,14 +110,10 @@
                 end
             end
 
-<<<<<<< HEAD
-        for (; isculled, bond, J) in ints.biquad
-            isculled && break
-=======
             ### Biquadratic exchange
 
             J = coupling.biquad
->>>>>>> d5076865
+    
             sub_i, sub_j, ΔRδ = bond.i, bond.j, bond.n
             phase  = exp(2im * π * dot(k̃, ΔRδ))
             cphase = conj(phase)
