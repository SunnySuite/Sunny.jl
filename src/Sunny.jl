module Sunny

import SnoopPrecompile: @precompile_setup, @precompile_all_calls

using LinearAlgebra
import StaticArrays: SVector, SMatrix, SArray, MVector, MMatrix, SA
import Requires: @require
import OffsetArrays: OffsetArray, OffsetMatrix, Origin
import SpecialFunctions: erfc
import FFTW
import Tullio: @tullio
import ProgressMeter: Progress, next!
import Printf: @printf, @sprintf
import Random: Random, rand!, randn!
import Interpolations: interpolate, scale, BSpline, Linear, Periodic
import DynamicPolynomials as DP

# Specific to Symmetry/
import FilePathsBase: Path
import CrystalInfoFramework as CIF
import Spglib
import RowEchelon: rref!

# Specific to SunnyGfx
import JSON
import Colors: distinguishable_colors, RGB, Colors
import Inflate: inflate_gzip
import Random: randstring, RandomDevice

const Vec3 = SVector{3,Float64}
const Mat3 = SMatrix{3,3,Float64,9}
const Quad3 = SArray{Tuple{3,3,3,3},Float64,4,3^4}
const CVec{N} = SVector{N,ComplexF64}

# Boltzmannn factor k_B in units of meV / K
const meV_per_K = 0.086173332621451774

# Bohr magneton in units of meV / T
const BOHR_MAGNETON = 0.057883818060738013331

# Vacuum permability in units of T^2 Å^3 / meV
const VACUUM_PERM = 201.33545383470705041

include("Symmetry/Symmetry.jl")
export Crystal, subcrystal, nbasis, cell_volume, cell_type
export lattice_vectors, lattice_params
export Bond, displacement, distance, coordination_number
export reference_bonds
export all_symmetry_related_bonds, all_symmetry_related_bonds_for_atom
export all_symmetry_related_couplings, all_symmetry_related_couplings_for_atom
export all_symmetry_related_anisotropies
export 𝒪, 𝒮, rotate_operator
export print_site, print_bond, print_symmetry_table, print_mutually_allowed_couplings
export print_suggested_frame, print_anisotropy_as_stevens

include("Util.jl")

include("Lattice.jl")

# * --------------------------------------------------------------------------------
# * added Biquadratic interaction by Pyeongjae, 2022-10-13

include("Interactions.jl")
<<<<<<< HEAD
export heisenberg, exchange, Biquadratic, dm_interaction
export easy_axis, easy_plane, quadratic_anisotropy, quartic_anisotropy
export SUN_anisotropy, gen_spin_ops
=======
export heisenberg, exchange, dm_interaction
export easy_axis, easy_plane, quadratic_anisotropy, anisotropy
>>>>>>> a3878cf9
export external_field, dipole_dipole
export SiteInfo

# * --------------------------------------------------------------------------------

include("PairInteractions.jl")

include("Anisotropies.jl")

include("Ewald.jl")

include("FourierAccel.jl")

include("Hamiltonian.jl")

include("Systems.jl")
export ChargeSystem, SpinSystem, rand!, randflips!, energy, field, field!
export extend_periodically

include("Metropolis.jl")
export MetropolisSampler, IsingSampler, MeanFieldSampler
export set_temp!, get_temp, get_system
export sample!, thermalize!, anneal!
export running_energy, running_mag, reset_running_energy!, reset_running_mag!

include("Integrators.jl")
export HeunP, LangevinHeunP, SphericalMidpoint, evolve!
export LangevinHeunPSUN, SchrodingerMidpoint, ImplicitMidpoint
export LangevinSampler

include("StructureFactors.jl")
export StructureFactor, update!, apply_dipole_factor, zero!
export dynamic_structure_factor, static_structure_factor
export sf_slice, apply_form_factor, omega_labels, q_labels

# * --------------------------------------------------------------------------------
# * added Quantum-Classical correspondence and hexagonal representation by Chaebin, 2022-10-13

include("QC_corr.jl")
export QC_corr!, hexa_corr!, Cobalt_ff!

# * ---------------------------------------------------------------------------------

include("WangLandau/BinnedArray.jl")
export BinnedArray, filter_visited, reset!

include("WangLandau/WangLandau.jl")
export WangLandau, spherical_cap_update, init_bounded!, run!

include("SunnyGfx/SunnyGfx.jl")
export view_crystal, offline_viewers

# GLMakie and MPI are optional dependencies
function __init__()
    @require GLMakie = "e9467ef8-e4e7-5192-8a1a-b1aee30e663a" begin
        include("Plotting.jl")
        export plot_lattice, plot_spins, plot_bonds, plot_all_bonds
        export anim_integration, live_integration, live_langevin_integration
    end

    @require MPI = "da04e1cc-30fd-572f-bb4f-1f8673147195" begin
        include("ReplicaExchangeMC.jl")
        export init_MPI, xyz_to_file, Replica, run_REMC!, run_FBO!
    end
end

@precompile_setup begin
    # suppress stdout
    oldstd = stdout
    redirect_stdout(open("/dev/null", "w"))

    @precompile_all_calls begin
        # all calls in this block will be precompiled, regardless of whether
        # they belong to your package or not (on Julia 1.8 and higher)
        cryst = diamond_crystal()
        repr(cryst)
        print_symmetry_table(cryst, 1.0)
    end

    # restore stdout
    redirect_stdout(oldstd)
end

end<|MERGE_RESOLUTION|>--- conflicted
+++ resolved
@@ -27,10 +27,10 @@
 import Inflate: inflate_gzip
 import Random: randstring, RandomDevice
 
-const Vec3 = SVector{3,Float64}
-const Mat3 = SMatrix{3,3,Float64,9}
-const Quad3 = SArray{Tuple{3,3,3,3},Float64,4,3^4}
-const CVec{N} = SVector{N,ComplexF64}
+const Vec3 = SVector{3, Float64}
+const Mat3 = SMatrix{3, 3, Float64, 9}
+const Quad3 = SArray{Tuple{3,3,3,3}, Float64, 4, 3^4}
+const CVec{N} = SVector{N, ComplexF64}
 
 # Boltzmannn factor k_B in units of meV / K
 const meV_per_K = 0.086173332621451774
@@ -57,22 +57,11 @@
 
 include("Lattice.jl")
 
-# * --------------------------------------------------------------------------------
-# * added Biquadratic interaction by Pyeongjae, 2022-10-13
-
 include("Interactions.jl")
-<<<<<<< HEAD
-export heisenberg, exchange, Biquadratic, dm_interaction
-export easy_axis, easy_plane, quadratic_anisotropy, quartic_anisotropy
-export SUN_anisotropy, gen_spin_ops
-=======
 export heisenberg, exchange, dm_interaction
 export easy_axis, easy_plane, quadratic_anisotropy, anisotropy
->>>>>>> a3878cf9
 export external_field, dipole_dipole
 export SiteInfo
-
-# * --------------------------------------------------------------------------------
 
 include("PairInteractions.jl")
 
@@ -104,14 +93,6 @@
 export dynamic_structure_factor, static_structure_factor
 export sf_slice, apply_form_factor, omega_labels, q_labels
 
-# * --------------------------------------------------------------------------------
-# * added Quantum-Classical correspondence and hexagonal representation by Chaebin, 2022-10-13
-
-include("QC_corr.jl")
-export QC_corr!, hexa_corr!, Cobalt_ff!
-
-# * ---------------------------------------------------------------------------------
-
 include("WangLandau/BinnedArray.jl")
 export BinnedArray, filter_visited, reset!
 
@@ -119,17 +100,17 @@
 export WangLandau, spherical_cap_update, init_bounded!, run!
 
 include("SunnyGfx/SunnyGfx.jl")
-export view_crystal, offline_viewers
+export view_crystal, offline_viewers, browser
 
 # GLMakie and MPI are optional dependencies
 function __init__()
-    @require GLMakie = "e9467ef8-e4e7-5192-8a1a-b1aee30e663a" begin
+    @require GLMakie="e9467ef8-e4e7-5192-8a1a-b1aee30e663a" begin
         include("Plotting.jl")
         export plot_lattice, plot_spins, plot_bonds, plot_all_bonds
         export anim_integration, live_integration, live_langevin_integration
     end
 
-    @require MPI = "da04e1cc-30fd-572f-bb4f-1f8673147195" begin
+    @require MPI="da04e1cc-30fd-572f-bb4f-1f8673147195" begin
         include("ReplicaExchangeMC.jl")
         export init_MPI, xyz_to_file, Replica, run_REMC!, run_FBO!
     end
