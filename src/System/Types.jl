--- conflicted
+++ resolved
@@ -14,7 +14,6 @@
     end
 end
 
-<<<<<<< HEAD
 function show_stevens_expansion(stvexp::StevensExpansion)
     c = map(1:6) do k
         if k == 2
@@ -71,10 +70,8 @@
     println(io,show_stevens_expansion(onsite.matrep))
 end
 
-=======
 
 # Pair couplings are counted only once per bond
->>>>>>> 3410a8cf
 struct PairCoupling
     isculled :: Bool # Bond directionality is used to avoid double counting
     bond     :: Bond
